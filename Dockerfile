<<<<<<< HEAD
FROM jupyter/base-notebook:python-3.8.8
# FROM jupyter/base-notebook
# FROM continuumio/miniconda3

# expose klive and jupyter notebook ports
EXPOSE 8082
EXPOSE 8083
EXPOSE 8888

USER root
RUN apt-get update --yes && \
    apt-get install --yes --no-install-recommends \
    git \
    htop \
    make \
    neovim

USER jovyan
COPY . /home/jovyan/gdfactory
COPY docs/notebooks /home/jovyan/notebooks
RUN conda init bash

# RUN git clone https://github.com/gdsfactory/gdsfactory.git
# USER ${NB_UID}
# RUN apt update
# RUN apt install gcc
# RUN conda install -c conda-forge pymeep -y

RUN mamba install gdspy -y
RUN mamba install pymeep=*=mpi_mpich_* -y

RUN pip install gdsfactory[full] triangle
# COPY requirements.txt /opt/app/requirements.txt
# COPY requirements_dev.txt /opt/app/requirements_dev.txt
# WORKDIR /opt/app
# RUN pip install -r requirements.txt
# RUN pip install -r requirements_dev.txt

WORKDIR /home/jovyan
# VOLUME /home/jovyan/work
=======
FROM joamatab/gdsfactory:latest
>>>>>>> f3baaf8e
<|MERGE_RESOLUTION|>--- conflicted
+++ resolved
@@ -1,44 +1 @@
-<<<<<<< HEAD
-FROM jupyter/base-notebook:python-3.8.8
-# FROM jupyter/base-notebook
-# FROM continuumio/miniconda3
-
-# expose klive and jupyter notebook ports
-EXPOSE 8082
-EXPOSE 8083
-EXPOSE 8888
-
-USER root
-RUN apt-get update --yes && \
-    apt-get install --yes --no-install-recommends \
-    git \
-    htop \
-    make \
-    neovim
-
-USER jovyan
-COPY . /home/jovyan/gdfactory
-COPY docs/notebooks /home/jovyan/notebooks
-RUN conda init bash
-
-# RUN git clone https://github.com/gdsfactory/gdsfactory.git
-# USER ${NB_UID}
-# RUN apt update
-# RUN apt install gcc
-# RUN conda install -c conda-forge pymeep -y
-
-RUN mamba install gdspy -y
-RUN mamba install pymeep=*=mpi_mpich_* -y
-
-RUN pip install gdsfactory[full] triangle
-# COPY requirements.txt /opt/app/requirements.txt
-# COPY requirements_dev.txt /opt/app/requirements_dev.txt
-# WORKDIR /opt/app
-# RUN pip install -r requirements.txt
-# RUN pip install -r requirements_dev.txt
-
-WORKDIR /home/jovyan
-# VOLUME /home/jovyan/work
-=======
-FROM joamatab/gdsfactory:latest
->>>>>>> f3baaf8e
+FROM joamatab/gdsfactory:latest