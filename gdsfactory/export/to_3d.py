from __future__ import annotations

from typing import Optional, Tuple

import shapely

from gdsfactory.component import Component
from gdsfactory.technology import LayerStack, LayerViews
from gdsfactory.types import Layer


def to_3d(
    component: Component,
    layer_views: Optional[LayerViews] = None,
    layer_stack: Optional[LayerStack] = None,
    exclude_layers: Optional[Tuple[Layer, ...]] = None,
):
    """Return Component 3D trimesh Scene.

    Args:
        component: to extrude in 3D.
        layer_views: layer colors from Klayout Layer Properties file.
            Defaults to active PDK.layer_views.
        layer_stack: contains thickness and zmin for each layer.
            Defaults to active PDK.layer_stack.
        exclude_layers: layers to exclude.

    """
    from gdsfactory.pdk import get_layer_stack, get_layer_views

    try:
        from trimesh.creation import extrude_polygon
        from trimesh.scene import Scene
    except ImportError as e:
        print("you need to `pip install trimesh`")
        raise e

    layer_views = layer_views or get_layer_views()
    layer_stack = layer_stack or get_layer_stack()

    scene = Scene()
    layer_to_thickness = layer_stack.get_layer_to_thickness()
    layer_to_zmin = layer_stack.get_layer_to_zmin()
    exclude_layers = exclude_layers or ()

    has_polygons = False

    for layer, polygons in component.get_polygons(by_spec=True, as_array=False).items():
        if (
            layer not in exclude_layers
            and layer in layer_to_zmin
            and layer in layer_to_thickness
        ):
            height = layer_to_thickness[layer]
            zmin = layer_to_zmin[layer]
            layer_view = layer_views.get_from_tuple(layer)
<<<<<<< HEAD
            color_rgb = layer_view.fill_color.as_rgb_tuple()
            opacity = layer_view.get_alpha()

            # print(layer, height, zmin, opacity, layer_view.visible)

            if zmin is not None and layer_view.visible:
                for polygon in polygons:
                    p = shapely.geometry.Polygon(polygon.points)
                    mesh = extrude_polygon(p, height=height)
                    mesh.apply_translation((0, 0, zmin))
                    mesh.visual.face_colors = (*color_rgb, opacity)
                    scene.add_geometry(mesh)
                    has_polygons = True
=======
            color = [c / 255 for c in layer_view.fill_color.as_rgb_tuple(alpha=False)]
            for polygon in polygons:
                p = shapely.geometry.Polygon(polygon.points)
                mesh = extrude_polygon(p, height=height)
                mesh.apply_translation((0, 0, zmin))
                mesh.visual.face_colors = (*color, 0.5)
                scene.add_geometry(mesh)
                has_polygons = True
>>>>>>> e0ba655a

    if not has_polygons:
        raise ValueError(
            f"{component.name!r} does not have polygons defined in the "
            "layer_stack or layer_views for the active Pdk {get_active_pdk().name!r}"
        )
    return scene


if __name__ == "__main__":
    import gdsfactory as gf

    # c = gf.components.taper_strip_to_ridge()
    c = gf.components.straight_heater_metal(length=40)
    c.show()
    s = to_3d(c)
    # s.show()<|MERGE_RESOLUTION|>--- conflicted
+++ resolved
@@ -54,8 +54,7 @@
             height = layer_to_thickness[layer]
             zmin = layer_to_zmin[layer]
             layer_view = layer_views.get_from_tuple(layer)
-<<<<<<< HEAD
-            color_rgb = layer_view.fill_color.as_rgb_tuple()
+            color_rgb = [c / 255 for c in layer_view.fill_color.as_rgb_tuple(alpha=False)]
             opacity = layer_view.get_alpha()
 
             # print(layer, height, zmin, opacity, layer_view.visible)
@@ -68,16 +67,6 @@
                     mesh.visual.face_colors = (*color_rgb, opacity)
                     scene.add_geometry(mesh)
                     has_polygons = True
-=======
-            color = [c / 255 for c in layer_view.fill_color.as_rgb_tuple(alpha=False)]
-            for polygon in polygons:
-                p = shapely.geometry.Polygon(polygon.points)
-                mesh = extrude_polygon(p, height=height)
-                mesh.apply_translation((0, 0, zmin))
-                mesh.visual.face_colors = (*color, 0.5)
-                scene.add_geometry(mesh)
-                has_polygons = True
->>>>>>> e0ba655a
 
     if not has_polygons:
         raise ValueError(
